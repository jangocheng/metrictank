package main

import (
	"bytes"
	"encoding/binary"
	"fmt"
	"math"
	"sync"
	"time"

	"github.com/grafana/grafana/pkg/log"
	"github.com/raintank/raintank-metric/metric_tank/consolidation"
)

var statsPeriod time.Duration

func init() {
	statsPeriod = time.Duration(1) * time.Second
}

// AggMetric takes in new values, updates the in-memory data and streams the points to aggregators
// it uses a circular buffer of chunks
// each chunk starts at their respective t0
// a t0 is a timestamp divisible by chunkSpan without a remainder (e.g. 2 hour boundaries)
// firstT0's data is held at index 0, indexes go up and wrap around from numChunks-1 to 0
// in addition, keep in mind that the last chunk is always a work in progress and not useable for aggregation
// AggMetric is concurrency-safe
type AggMetric struct {
	sync.RWMutex
	Key             string
	CurrentChunkPos int    // element in []Chunks that is active. All others are either finished or nil.
	NumChunks       uint32 // max size of the circular buffer
	ChunkSpan       uint32 // span of individual chunks in seconds
	Chunks          []*Chunk
	aggregators     []*Aggregator
	writeQueue      chan *Chunk
	activeWrite     bool
}

// re-order the chunks with the oldest at start of the list and newest at the end.
// this is to support increasing the chunkspan at startup.
func (a *AggMetric) GrowNumChunks(numChunks uint32) {
	a.Lock()
	defer a.Unlock()
	a.NumChunks = numChunks

	if uint32(len(a.Chunks)) < a.NumChunks {
		// the circular buffer has never reached the original max size,
		// so it must still be ordered.
		return
	}

	orderdChunks := make([]*Chunk, len(a.Chunks))
	// start by writting the oldest chunk first, then each chunk in turn.
	pos := a.CurrentChunkPos - 1
	if pos < 0 {
		pos += len(a.Chunks)
	}
	for i := 0; i < len(a.Chunks); i++ {
		orderdChunks[i] = a.Chunks[pos]
		pos++
		if pos >= len(a.Chunks) {
			pos = 0
		}
	}
	a.Chunks = orderdChunks
	a.CurrentChunkPos = len(a.Chunks) - 1
	return
}

// NewAggMetric creates a metric with given key, it retains the given number of chunks each chunkSpan seconds long
// it optionally also creates aggregations with the given settings
func NewAggMetric(key string, chunkSpan, numChunks uint32, maxDirtyChunks uint32, aggsetting ...aggSetting) *AggMetric {
	m := AggMetric{
		Key:        key,
		ChunkSpan:  chunkSpan,
		NumChunks:  numChunks,
		Chunks:     make([]*Chunk, 0, numChunks),
		writeQueue: make(chan *Chunk, maxDirtyChunks),
	}
	for _, as := range aggsetting {
		m.aggregators = append(m.aggregators, NewAggregator(key, as.span, as.chunkSpan, as.numChunks, maxDirtyChunks))
	}

	// only collect per aggmetric stats when in debug mode.
	// running a goroutine for each aggmetric in an environment with many hundreds of thousands of metrics
	// will result in the CPU just context switching and not much else.
	if *logLevel < 2 {
		go m.stats()
	}

	return &m
}

func (a *AggMetric) stats() {
	for range time.Tick(statsPeriod) {
		sum := 0
		a.RLock()
		for _, chunk := range a.Chunks {
			if chunk != nil {
				sum += int(chunk.NumPoints)
			}
		}
		a.RUnlock()
		pointsPerMetric.Value(int64(sum))
	}
}

func (a *AggMetric) SaveChunkByT0(ts uint32) {
	a.RLock()
	defer a.RUnlock()
	chunk := a.getChunkByT0(ts)
	if chunk != nil {
		log.Debug("saving chunk %s:%d", a.Key, chunk.T0)
		chunk.Saved = true
	}
}

func (a *AggMetric) getChunkByT0(ts uint32) *Chunk {
	// we have no chunks.
	if len(a.Chunks) == 0 {
		return nil
	}

	currentT0 := a.Chunks[a.CurrentChunkPos].T0

	if ts == currentT0 {
		//found our chunk.
		return a.Chunks[a.CurrentChunkPos]
	}

	// requested Chunk is not in our dataset.
	if ts > currentT0 {
		return nil
	}

	// calculate the number of chunks ago our requested T0 is
	// assuming that chunks are sequential.
	chunksAgo := int((currentT0 - ts) % a.ChunkSpan)

	numChunks := len(a.Chunks)
	oldestPos := a.CurrentChunkPos + 1
	if oldestPos >= numChunks {
		oldestPos = 0
	}

	var guess int

	if chunksAgo >= (numChunks - 1) {
		// set guess to the oldest chunk.
		guess = oldestPos
	} else {
		guess = a.CurrentChunkPos - chunksAgo
		if guess < 0 {
			guess += numChunks
		}
	}

	// we now have a good guess at which chunk position our requested TO is in.
	c := a.Chunks[guess]

	if c.T0 == ts {
		// found our chunk.
		return c
	}

	if ts > c.T0 {
		// we need to check newer chunks
		for c.T0 < currentT0 {
			guess += 1
			if guess >= numChunks {
				guess = 0
			}
			c = a.Chunks[guess]
			if c.T0 == ts {
				//found our chunk
				return c
			}
		}
	} else {
		// we need to check older chunks
		oldestT0 := a.Chunks[oldestPos].T0
		for c.T0 >= oldestT0 {
			guess -= 1
			if guess < 0 {
				guess += numChunks
			}
			c = a.Chunks[guess]
			if c.T0 == ts {
				//found or chunk.
				return c
			}
		}
	}
	// chunk not found.
	return nil
}

func (a *AggMetric) getChunk(pos int) *Chunk {
	if pos < 0 {
		return nil
	}
	if pos >= len(a.Chunks) {
		return nil
	}
	return a.Chunks[pos]
}

func (a *AggMetric) GetAggregated(consolidator consolidation.Consolidator, aggSpan, from, to uint32) (uint32, []Iter) {
	// no lock needed cause aggregators don't change at runtime
	for _, a := range a.aggregators {
		if a.span == aggSpan {
			switch consolidator {
			case consolidation.None:
				panic("cannot get an archive for no consolidation")
			case consolidation.Avg:
				panic("avg consolidator has no matching Archive(). you need sum and cnt")
			case consolidation.Cnt:
				return a.cntMetric.Get(from, to)
			case consolidation.Last:
				return a.lstMetric.Get(from, to)
			case consolidation.Min:
				return a.minMetric.Get(from, to)
			case consolidation.Max:
				return a.maxMetric.Get(from, to)
			case consolidation.Sum:
				return a.sumMetric.Get(from, to)
			}
			panic(fmt.Sprintf("AggMetric.GetAggregated(): unknown consolidator %q", consolidator))
			// note: no way to access sosMetric yet
		}
	}
	panic(fmt.Sprintf("GetAggregated called with unknown aggSpan %d", aggSpan))
}

// Get all data between the requested time ranges. From is inclusive, to is exclusive. from <= x < to
// more data then what's requested may be included
// also returns oldest point we have, so that if your query needs data before it, the caller knows when to query cassandra
func (a *AggMetric) Get(from, to uint32) (uint32, []Iter) {
	log.Debug("AggMetric %s Get(): %d - %d (%s - %s) span:%ds", a.Key, from, to, TS(from), TS(to), to-from-1)
	if from >= to {
		panic("invalid request. to must > from")
	}
	a.RLock()
	defer a.RUnlock()

	newestChunk := a.getChunk(a.CurrentChunkPos)

	if newestChunk == nil {
		// we dont have any data yet.
		log.Debug("AggMetric %s Get(): no data for requested range.", a.Key)
		return math.MaxInt32, make([]Iter, 0)
	}
	if from >= newestChunk.T0+a.ChunkSpan {
		// we have no data in the requested range.
		log.Debug("AggMetric %s Get(): no data for requested range.", a.Key)
		return math.MaxInt32, make([]Iter, 0)
	}

	// get the oldest chunk we have.
	// eg if we have 5 chunks, N is the current chunk and n-4 is the oldest chunk.
	// -----------------------------
	// | n-4 | n-3 | n-2 | n-1 | n |  CurrentChunkPos = 4
	// -----------------------------
	// -----------------------------
	// | n | n-4 | n-3 | n-2 | n-1 |  CurrentChunkPos = 0
	// -----------------------------
	// -----------------------------
	// | n-2 | n-1 | n | n-4 | n-3 |  CurrentChunkPos = 2
	// -----------------------------
	oldestPos := a.CurrentChunkPos + 1
	if oldestPos >= len(a.Chunks) {
		oldestPos = 0
	}

	oldestChunk := a.getChunk(oldestPos)
	if oldestChunk == nil {
		log.Error(3, "unexpected nil chunk.")
		return math.MaxInt32, make([]Iter, 0)
	}

	if to <= oldestChunk.T0 {
		// the requested time range ends before any data we have.
		log.Debug("AggMetric %s Get(): no data for requested range", a.Key)
		return oldestChunk.T0, make([]Iter, 0)
	}

	// Find the oldest Chunk that the "from" ts falls in.  If from extends before the oldest
	// chunk, then we just use the oldest chunk.
	for from >= oldestChunk.T0+a.ChunkSpan {
		oldestPos++
		if oldestPos >= len(a.Chunks) {
			oldestPos = 0
		}
		oldestChunk = a.getChunk(oldestPos)
		if oldestChunk == nil {
			log.Error(3, "unexpected nil chunk.")
			return to, make([]Iter, 0)
		}
	}

	// find the newest Chunk that "to" falls in.  If "to" extends to after the newest data
	// then just return the newest chunk.
	// some examples to clarify this more. assume newestChunk.T0 is at 120, then
	// for a to of 121 -> data upto (incl) 120 -> stay at this chunk, it has a point we need
	// for a to of 120 -> data upto (incl) 119 -> use older chunk
	// for a to of 119 -> data upto (incl) 118 -> use older chunk
	newestPos := a.CurrentChunkPos
	for to <= newestChunk.T0 {
		newestPos--
		if newestPos < 0 {
			newestPos += len(a.Chunks)
		}
		newestChunk = a.getChunk(newestPos)
		if newestChunk == nil {
			log.Error(3, "unexpected nil chunk.")
			return to, make([]Iter, 0)
		}
	}

	// now just start at oldestPos and move through the Chunks circular Buffer to newestPos
	iters := make([]Iter, 0, a.NumChunks)
	for oldestPos != newestPos {
		chunk := a.getChunk(oldestPos)
		iters = append(iters, NewIter(chunk.Iter(), "mem %s", chunk))
		oldestPos++
		if oldestPos >= int(a.NumChunks) {
			oldestPos = 0
		}
	}
	// add the last chunk
	chunk := a.getChunk(oldestPos)
	iters = append(iters, NewIter(chunk.Iter(), "mem %s", chunk))

	return oldestChunk.T0, iters
}

// this function must only be called while holding the lock
func (a *AggMetric) addAggregators(ts uint32, val float64) {
	for _, agg := range a.aggregators {
		log.Debug("AggMetric %s pushing %d,%f to aggregator %d", a.Key, ts, val, agg.span)
		agg.Add(ts, val)
	}
}

<<<<<<< HEAD
func (a *AggMetric) Persist(c *Chunk) {
	log.Debug("AggMetric %s Persist(): starting to save %v", a.Key, c)
	if !clusterStatus.IsPrimary() {
		log.Debug("node is not primary, not saving chunk.")
		return
	}
	data := c.Series.Bytes()
	chunkSizeAtSave.Value(int64(len(data)))

	version := FormatStandardGoTsz
	buf := new(bytes.Buffer)
	err := binary.Write(buf, binary.LittleEndian, uint8(version))
	if err != nil {
		// TODO
=======
// write a chunk to peristant storage. This should only be called while holding a.Lock()
func (a *AggMetric) persist(pos int) {
	chunk := a.Chunks[pos]
	chunk.Finish()
	if *dryRun {
		chunk.Saved = true
		return
>>>>>>> 8577d866
	}

	log.Debug("sending chunk to write queue")
	ticker := time.NewTicker(2 * time.Second)
	// Processing will remain in this for loop until the chunk can be
	// added to the writeQueue. If the writeQueue is already full, then
	// the calling function will block waiting for persist() complete.
	// This is intended to put backpressure on our message handlers so
	// that they stop consuming messages, leaving them to buffer at
	// the message bus.
WAIT:
	for {
		select {
		case a.writeQueue <- chunk:
			log.Debug("chunk in write queue: length: %d", len(a.writeQueue))
			break WAIT
		case <-ticker.C:
			log.Warn("%s:%d blocked pushing to writeQueue.", a.Key, chunk.T0)
		}
	}
<<<<<<< HEAD
	err = InsertChunk(a.Key, c.T0, buf.Bytes(), *metricTTL)
	if err == nil {
		a.Lock()
		c.Saved = true
		a.Unlock()
		log.Debug("AggMetric %s Persist(): save complete. %v", a.Key, c)
		msg := &PersistMessage{
			Instance: *instance,
			Key:      a.Key,
			T0:       c.T0,
		}
		go msg.Send()
		chunkSaveOk.Inc(1)
	} else {
		log.Error(1, "AggMetric %s Persist(): failed to save %v to cassandra. %v, %s", a.Key, c, err)
		chunkSaveFail.Inc(1)
		// TODO
=======
	ticker.Stop()

	// If there is already a goroutine running that is consuming from our
	// writeQueue, then we dont need to do anything further.  Otherwise,
	// we need to start a new goroutine to consume from the writeQueue.
	// Because we still hold the lock when we check activeWrite, there is
	// no risk that any existing goroutine is going to exit without first
	// processing the chunk we just added to the queue.
	if !a.activeWrite {
		log.Debug("starting persist goroutine.")
		a.activeWrite = true
		// asynchronously write data to cassandra. Because we hold the lock
		// when starting this goroutine, we are assured that only 1 goroutine
		// is ever running and there will always be at least 1 chunk in the
		// writeQueue.
		go func() {
			for {
				select {
				case c := <-a.writeQueue:
					log.Debug("starting to save %s:%d %v", a.Key, c.T0, c)
					data := c.Series.Bytes()
					chunkSizeAtSave.Value(int64(len(data)))
					version := FormatStandardGoTsz
					buf := new(bytes.Buffer)
					err := binary.Write(buf, binary.LittleEndian, uint8(version))
					if err != nil {
						// TODO
					}
					_, err = buf.Write(data)
					if err != nil {
						// TODO
					}
					success := false
					attempts := 0
					for !success {
						err := InsertChunk(a.Key, c.T0, buf.Bytes(), *metricTTL)
						if err == nil {
							success = true
							go func() {
								a.Lock()
								c.Saved = true
								a.Unlock()
							}()
							log.Debug("save complete. %s:%d %v", a.Key, c.T0, c)
							chunkSaveOk.Inc(1)
						} else {
							if (attempts % 20) == 0 {
								log.Warn("failed to save chunk to cassandra after %d attempts. %v, %s", attempts+1, c, err)
							}
							chunkSaveFail.Inc(1)
							sleepTime := 100 * attempts
							if sleepTime > 2000 {
								sleepTime = 2000
							}
							time.Sleep(time.Duration(sleepTime) * time.Millisecond)
							attempts++
						}
					}
				default:
					log.Debug("waiting for lock: %s", a.Key)
					a.Lock()
					// this will typically be 0. Though there is a possibility for a chunk to be added
					// to the writeQueue before the lock is obtained.
					// If a call to aggMetric.Add() is running it will already be holding the lock. We
					// will then block trying to acquire the lock until after aggMetric.Add() completes.
					// If aggMetric.Add() calls persist() another chunk will be added to the writeQueue
					//  increasing its length to 1.
					if len(a.writeQueue) == 0 {
						log.Debug("no items in writeQueue, terminating write goroutine for %s.", a.Key)
						a.activeWrite = false
						a.Unlock()
						return
					}
					log.Debug("still pending writes in queue for %s", a.Key)
					a.Unlock()
				}
			}
		}()
>>>>>>> 8577d866
	}
	return
}

// don't ever call with a ts of 0, cause we use 0 to mean not initialized!
func (a *AggMetric) Add(ts uint32, val float64) {
	a.Lock()
	defer a.Unlock()

	t0 := ts - (ts % a.ChunkSpan)

	currentChunk := a.getChunk(a.CurrentChunkPos)
	if currentChunk == nil {
		chunkCreate.Inc(1)
		// no data has been added to this metric at all.
		a.Chunks = append(a.Chunks, NewChunk(t0))

		if err := a.Chunks[0].Push(ts, val); err != nil {
			panic(fmt.Sprintf("FATAL ERROR: this should never happen. Pushing initial value <%d,%f> to new chunk at pos 0 failed: %q", ts, val, err))
		}

		log.Debug("AggMetric %s Add(): created first chunk with first point: %v", a.Key, a.Chunks[0])
	} else if t0 == currentChunk.T0 {
		if currentChunk.Saved {
			//TODO(awoods): allow the chunk to be re-opened.
			log.Error(3, "cant write to chunk that has already been saved. %s T0:%d", a.Key, currentChunk.T0)
			return
		}
		// last prior data was in same chunk as new point
		if err := a.Chunks[a.CurrentChunkPos].Push(ts, val); err != nil {
			log.Error(3, "failed to add metric to chunk for %s. %s", a.Key, err)
			return
		}
		log.Debug("AggMetric %s Add(): pushed new value to last chunk: %v", a.Key, a.Chunks[0])
	} else if t0 < currentChunk.T0 {
		log.Error(3, "Point at %d has t0 %d, goes back into previous chunk. CurrentChunk t0: %d, LastTs: %d", ts, t0, currentChunk.T0, currentChunk.LastTs)
		return
	} else {
		// persist the chunk. If the writeQueue is full, then this will block.
		a.persist(a.CurrentChunkPos)

		a.CurrentChunkPos++
		if a.CurrentChunkPos >= int(a.NumChunks) {
			a.CurrentChunkPos = 0
		}

		chunkCreate.Inc(1)
		var msg string
		if len(a.Chunks) < int(a.NumChunks) {
			msg = fmt.Sprintf("added new chunk to buffer. now %d chunks", a.CurrentChunkPos+1)
			a.Chunks = append(a.Chunks, NewChunk(t0))
		} else {
			chunkClear.Inc(1)
			msg = fmt.Sprintf("cleared chunk at %d of %d and replaced with new", a.CurrentChunkPos, len(a.Chunks))
			a.Chunks[a.CurrentChunkPos] = NewChunk(t0)
		}

		if err := a.Chunks[a.CurrentChunkPos].Push(ts, val); err != nil {
			panic(fmt.Sprintf("FATAL ERROR: this should never happen. Pushing initial value <%d,%f> to new chunk at pos %d failed: %q", ts, val, a.CurrentChunkPos, err))
		}
		log.Debug("AggMetric %s Add(): %s and added the new point: %s", a.Key, msg, a.Chunks[a.CurrentChunkPos])
	}
	a.addAggregators(ts, val)
}

func (a *AggMetric) GC(chunkMinTs, metricMinTs uint32) bool {
	a.Lock()
	defer a.Unlock()
	currentChunk := a.getChunk(a.CurrentChunkPos)
	if currentChunk == nil {
		return false
	}

	if currentChunk.LastWrite < chunkMinTs {
		if currentChunk.Saved {
			// already saved. lets check if we should just delete the metric from memory.
			if currentChunk.LastWrite < metricMinTs {
				return true
			}
		}
		// chunk has not been written to in a while. Lets persist it.
		log.Info("Found stale Chunk, persisting it to Cassandra. key: %s T0: %d", a.Key, currentChunk.T0)
		a.persist(a.CurrentChunkPos)
	}
	return false
}<|MERGE_RESOLUTION|>--- conflicted
+++ resolved
@@ -343,30 +343,17 @@
 	}
 }
 
-<<<<<<< HEAD
-func (a *AggMetric) Persist(c *Chunk) {
-	log.Debug("AggMetric %s Persist(): starting to save %v", a.Key, c)
-	if !clusterStatus.IsPrimary() {
-		log.Debug("node is not primary, not saving chunk.")
-		return
-	}
-	data := c.Series.Bytes()
-	chunkSizeAtSave.Value(int64(len(data)))
-
-	version := FormatStandardGoTsz
-	buf := new(bytes.Buffer)
-	err := binary.Write(buf, binary.LittleEndian, uint8(version))
-	if err != nil {
-		// TODO
-=======
 // write a chunk to peristant storage. This should only be called while holding a.Lock()
 func (a *AggMetric) persist(pos int) {
 	chunk := a.Chunks[pos]
 	chunk.Finish()
+	if !clusterStatus.IsPrimary() {
+		log.Debug("node is not primary, not saving chunk.")
+		return
+	}
 	if *dryRun {
 		chunk.Saved = true
 		return
->>>>>>> 8577d866
 	}
 
 	log.Debug("sending chunk to write queue")
@@ -387,25 +374,6 @@
 			log.Warn("%s:%d blocked pushing to writeQueue.", a.Key, chunk.T0)
 		}
 	}
-<<<<<<< HEAD
-	err = InsertChunk(a.Key, c.T0, buf.Bytes(), *metricTTL)
-	if err == nil {
-		a.Lock()
-		c.Saved = true
-		a.Unlock()
-		log.Debug("AggMetric %s Persist(): save complete. %v", a.Key, c)
-		msg := &PersistMessage{
-			Instance: *instance,
-			Key:      a.Key,
-			T0:       c.T0,
-		}
-		go msg.Send()
-		chunkSaveOk.Inc(1)
-	} else {
-		log.Error(1, "AggMetric %s Persist(): failed to save %v to cassandra. %v, %s", a.Key, c, err)
-		chunkSaveFail.Inc(1)
-		// TODO
-=======
 	ticker.Stop()
 
 	// If there is already a goroutine running that is consuming from our
@@ -448,6 +416,12 @@
 								a.Lock()
 								c.Saved = true
 								a.Unlock()
+								msg := &PersistMessage{
+									Instance: *instance,
+									Key:      a.Key,
+									T0:       c.T0,
+								}
+								msg.Send()
 							}()
 							log.Debug("save complete. %s:%d %v", a.Key, c.T0, c)
 							chunkSaveOk.Inc(1)
@@ -484,7 +458,6 @@
 				}
 			}
 		}()
->>>>>>> 8577d866
 	}
 	return
 }

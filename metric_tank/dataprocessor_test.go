package main

import (
	"github.com/raintank/raintank-metric/metric_tank/consolidation"
	"math"
	"testing"
)

type testCase struct {
	in     []Point
	consol consolidation.Consolidator
	num    uint32
	out    []Point
}

func validate(cases []testCase, t *testing.T) {
	for i, c := range cases {
		out := consolidate(c.in, c.num, c.consol)
		if len(out) != len(c.out) {
			t.Fatalf("output for testcase %d mismatch: expected: %v, got: %v", i, c.out, out)

		} else {
			for j, p := range out {
				if p.Val != c.out[j].Val || p.Ts != c.out[j].Ts {
					t.Fatalf("output for testcase %d mismatch at point %d: expected: %v, got: %v", i, j, c.out[j], out[j])
				}
			}
		}
	}
}

func TestOddConsolidationAlignments(t *testing.T) {
	cases := []testCase{
		{
			[]Point{
				{1, 1449178131},
				{2, 1449178141},
				{3, 1449178151},
				{4, 1449178161},
			},
			consolidation.Avg,
			1,
			[]Point{
				{1, 1449178131},
				{2, 1449178141},
				{3, 1449178151},
				{4, 1449178161},
			},
		},
		{
			[]Point{
				{1, 1449178131},
				{2, 1449178141},
				{3, 1449178151},
				{4, 1449178161},
			},
			consolidation.Avg,
			3,
			[]Point{
				{2, 1449178151},
				{4, 1449178181}, // see comment below
			},
		},
		{
			[]Point{
				{1, 1449178131},
				{2, 1449178141},
				{3, 1449178151},
			},
			consolidation.Avg,
			1,
			[]Point{
				{1, 1449178131},
				{2, 1449178141},
				{3, 1449178151},
			},
		},
		{
			[]Point{
				{1, 1449178131},
				{2, 1449178141},
				{3, 1449178151},
			},
			consolidation.Avg,
			2,
			[]Point{
				{1.5, 1449178141},
				{3, 1449178161}, // note: we choose the next ts here for even spacing (important for further processing/parsing/handing off), even though that point is missing
			},
		},
		{
			[]Point{
				{1, 1449178131},
				{2, 1449178141},
				{3, 1449178151},
			},
			consolidation.Avg,
			3,
			[]Point{
				{2, 1449178151},
			},
		},
	}
	validate(cases, t)
}
func TestConsolidationFunctions(t *testing.T) {
	cases := []testCase{
		{
			[]Point{
				{1, 1449178131},
				{2, 1449178141},
				{3, 1449178151},
				{4, 1449178161},
			},
			consolidation.Avg,
			2,
			[]Point{
				{1.5, 1449178141},
				{3.5, 1449178161},
			},
		},
		{
			[]Point{
				{1, 1449178131},
				{2, 1449178141},
				{3, 1449178151},
				{4, 1449178161},
			},
			consolidation.Cnt,
			2,
			[]Point{
				{2, 1449178141},
				{2, 1449178161},
			},
		},
		{
			[]Point{
				{1, 1449178131},
				{2, 1449178141},
				{3, 1449178151},
				{4, 1449178161},
			},
			consolidation.Min,
			2,
			[]Point{
				{1, 1449178141},
				{3, 1449178161},
			},
		},
		{
			[]Point{
				{1, 1449178131},
				{2, 1449178141},
				{3, 1449178151},
				{4, 1449178161},
			},
			consolidation.Max,
			2,
			[]Point{
				{2, 1449178141},
				{4, 1449178161},
			},
		},
		{
			[]Point{
				{1, 1449178131},
				{2, 1449178141},
				{3, 1449178151},
				{4, 1449178161},
			},
			consolidation.Sum,
			2,
			[]Point{
				{3, 1449178141},
				{7, 1449178161},
			},
		},
	}
	validate(cases, t)
}

type c struct {
	numPoints     uint32
	maxDataPoints uint32
	every         uint32
}

func TestAggEvery(t *testing.T) {
	cases := []c{
		{60, 80, 1},
		{70, 80, 1},
		{79, 80, 1},
		{80, 80, 1},
		{81, 80, 2},
		{120, 80, 2},
		{150, 80, 2},
		{158, 80, 2},
		{159, 80, 2},
		{160, 80, 2},
		{161, 80, 3},
		{165, 80, 3},
		{180, 80, 3},
	}
	for i, c := range cases {
		every := aggEvery(c.numPoints, c.maxDataPoints)
		if every != c.every {
			t.Fatalf("output for testcase %d mismatch: expected: %v, got: %v", i, c.every, every)
		}
	}
}

type fixc struct {
	in       []Point
	from     uint32
	to       uint32
	interval uint32
	out      []Point
}

func nullPoints(from, to, interval uint32) []Point {
	out := make([]Point, 0)
	for i := from; i < to; i += interval {
		out = append(out, Point{math.NaN(), i})
	}
	return out
}

func TestFix(t *testing.T) {
	cases := []fixc{
		{
			// the most standard simple case
			[]Point{{1, 10}, {2, 20}, {3, 30}},
			10,
			31,
			10,
			[]Point{{1, 10}, {2, 20}, {3, 30}},
		},
		{
			// almost... need Nan in front
			[]Point{{1, 10}, {2, 20}, {3, 30}},
			1,
			31,
			10,
			[]Point{{1, 10}, {2, 20}, {3, 30}},
		},
		{
			// need Nan in front
			[]Point{{1, 10}, {2, 20}, {3, 30}},
			0,
			31,
			10,
			[]Point{{math.NaN(), 0}, {1, 10}, {2, 20}, {3, 30}},
		},
		{
			// almost..need Nan in back
			[]Point{{1, 10}, {2, 20}, {3, 30}},
			10,
			40,
			10,
			[]Point{{1, 10}, {2, 20}, {3, 30}},
		},
		{
			// need Nan in back
			[]Point{{1, 10}, {2, 20}, {3, 30}},
			10,
			41,
			10,
			[]Point{{1, 10}, {2, 20}, {3, 30}, {math.NaN(), 40}},
		},
		{
			// need Nan in middle
			[]Point{{1, 10}, {3, 30}},
			10,
			31,
			10,
			[]Point{{1, 10}, {math.NaN(), 20}, {3, 30}},
		},
		{
			// need Nan everywhere
			[]Point{{2, 20}, {4, 40}, {7, 70}},
			0,
			90,
			10,
			[]Point{{math.NaN(), 0}, {math.NaN(), 10}, {2, 20}, {math.NaN(), 30}, {4, 40}, {math.NaN(), 50}, {math.NaN(), 60}, {7, 70}, {math.NaN(), 80}},
		},
		{
			// too much data. note that there are multiple satisfactory solutions here. this is just one of them.
			[]Point{{10, 10}, {14, 14}, {20, 20}, {26, 26}, {35, 35}},
			10,
			41,
			10,
			[]Point{{10, 10}, {14, 20}, {26, 30}, {35, 40}},
		},
		{
			// no data at all. saw this one for real
			[]Point{},
			1450242982,
			1450329382,
			600,
			nullPoints(1450243200, 1450329382, 600),
		},
		{
			// don't trip over last.
			[]Point{{1, 10}, {2, 20}, {2, 19}},
			10,
			31,
			10,
			[]Point{{1, 10}, {2, 20}, {math.NaN(), 30}},
		},
	}

	for i, c := range cases {
		got := fix(c.in, c.from, c.to, c.interval)

		if len(c.out) != len(got) {
			t.Fatalf("output for testcase %d mismatch: expected: %v, got: %v", i, c.out, got)
		}
		for j, pgot := range got {
			pexp := c.out[j]
			gotNan := math.IsNaN(pgot.Val)
			expNan := math.IsNaN(pexp.Val)
			if gotNan != expNan || (!gotNan && pgot.Val != pexp.Val) || pgot.Ts != pexp.Ts {
				t.Fatalf("output for testcase %d at point %d mismatch: expected: %v, got: %v", i, j, c.out, got)
			}
		}
	}

}

type alignCase struct {
	reqs        []Req
	aggSettings []aggSetting
	outReqs     []Req
	outErr      error
}

func reqRaw(key string, from, to, maxPoints uint32, consolidator consolidation.Consolidator, rawInterval uint32) Req {
	req := NewReq(key, key, from, to, maxPoints, consolidator)
	req.rawInterval = rawInterval
	return req
}
func reqOut(key string, from, to, maxPoints uint32, consolidator consolidation.Consolidator, rawInterval uint32, archive int, archInterval, outInterval, aggNum uint32) Req {
	req := NewReq(key, key, from, to, maxPoints, consolidator)
	req.rawInterval = rawInterval
	req.archive = archive
	req.archInterval = archInterval
	req.outInterval = outInterval
	req.aggNum = aggNum
	return req
}

func TestAlignRequests(t *testing.T) {
	input := []alignCase{
		{
			// raw would be 3600/10=360 points, agg1 3600/60=60. raw is best cause it provides most points
			// and still under the max points limit.
			[]Req{
				reqRaw("a", 0, 3600, 800, consolidation.Avg, 10),
				reqRaw("b", 0, 3600, 800, consolidation.Avg, 10),
				reqRaw("c", 0, 3600, 800, consolidation.Avg, 10),
			},
			// span, chunkspan, numchunks, ttl, ready
			[]aggSetting{
				{60, 600, 2, 0, true},
				{120, 600, 1, 0, true},
			},
			[]Req{
				reqOut("a", 0, 3600, 800, consolidation.Avg, 10, 0, 10, 10, 1),
				reqOut("b", 0, 3600, 800, consolidation.Avg, 10, 0, 10, 10, 1),
				reqOut("c", 0, 3600, 800, consolidation.Avg, 10, 0, 10, 10, 1),
			},
			nil,
		},
		{
			// same as before, but agg1 disabled. just to make sure it still behaves the same.
			[]Req{
				reqRaw("a", 0, 3600, 800, consolidation.Avg, 10),
				reqRaw("b", 0, 3600, 800, consolidation.Avg, 10),
				reqRaw("c", 0, 3600, 800, consolidation.Avg, 10),
			},
			// span, chunkspan, numchunks, ttl, ready
			[]aggSetting{
				{60, 600, 2, 0, false},
				{120, 600, 1, 0, true},
			},
			[]Req{
				reqOut("a", 0, 3600, 800, consolidation.Avg, 10, 0, 10, 10, 1),
				reqOut("b", 0, 3600, 800, consolidation.Avg, 10, 0, 10, 10, 1),
				reqOut("c", 0, 3600, 800, consolidation.Avg, 10, 0, 10, 10, 1),
			},
			nil,
		},
		{
			// now we request 0-2400, with max datapoints 100.
			// raw: 2400/10 -> 240pts -> needs runtime consolidation
			// agg1: 2400/60 -> 40 pts, good candidate,
			// though 40pts is 2.5x smaller than the maxPoints target (100 points)
			// raw's 240 pts is only 2.4x larger then 100pts, so it is selected.
			[]Req{
				reqRaw("a", 0, 2400, 100, consolidation.Avg, 10),
				reqRaw("b", 0, 2400, 100, consolidation.Avg, 10),
				reqRaw("c", 0, 2400, 100, consolidation.Avg, 10),
			},
			[]aggSetting{
				{60, 600, 2, 0, true},
				{120, 600, 1, 0, true},
			},
			[]Req{
				reqOut("a", 0, 2400, 100, consolidation.Avg, 10, 0, 10, 30, 3),
				reqOut("b", 0, 2400, 100, consolidation.Avg, 10, 0, 10, 30, 3),
				reqOut("c", 0, 2400, 100, consolidation.Avg, 10, 0, 10, 30, 3),
			},
			nil,
		},
		// same thing as above, but now we set max points to 39. So now the 240pts
		// raw: 2400/10 -> 240 pts is 6.15x our target of 39pts
		// agg1 2400/120 -> 20 pts is only 1.95x smaller then our target 39pts so it is
		// selected.
		{
			[]Req{
				reqRaw("a", 0, 2400, 39, consolidation.Avg, 10),
				reqRaw("b", 0, 2400, 39, consolidation.Avg, 10),
				reqRaw("c", 0, 2400, 39, consolidation.Avg, 10),
			},
			[]aggSetting{
				{120, 600, 2, 0, true},
				{600, 600, 2, 0, true},
			},
			[]Req{
				reqOut("a", 0, 2400, 39, consolidation.Avg, 10, 1, 120, 120, 1),
				reqOut("b", 0, 2400, 39, consolidation.Avg, 10, 1, 120, 120, 1),
				reqOut("c", 0, 2400, 39, consolidation.Avg, 10, 1, 120, 120, 1),
			},
			nil,
		},
		// same as above, except now the 120s band is disabled.
		// raw: 2400/10 -> 240 pts is 6.15x our target of 39pts
		// agg1 2400/600 -> 4 pts is about 10x smaller so we prefer raw again
		{
			[]Req{
				reqRaw("a", 0, 2400, 39, consolidation.Avg, 10),
				reqRaw("b", 0, 2400, 39, consolidation.Avg, 10),
				reqRaw("c", 0, 2400, 39, consolidation.Avg, 10),
			},
			[]aggSetting{
				{120, 600, 2, 0, false},
				{600, 600, 2, 0, true},
			},
			// rawInterval, archive, archInterval, outInterval, aggNum
			[]Req{
				reqOut("a", 0, 2400, 39, consolidation.Avg, 10, 0, 10, 70, 7),
				reqOut("b", 0, 2400, 39, consolidation.Avg, 10, 0, 10, 70, 7),
				reqOut("c", 0, 2400, 39, consolidation.Avg, 10, 0, 10, 70, 7),
			},
			nil,
		},
		// same as above, 120s band is still disabled. but we query for a longer range
		// raw: 24000/10 -> 2400 pts is 61.5x our target of 39pts
		// agg2 24000/600 -> 40 pts is just too large, but we can make it work with runtime
		// consolidation
		{
			[]Req{
				reqRaw("a", 0, 24000, 39, consolidation.Avg, 10),
				reqRaw("b", 0, 24000, 39, consolidation.Avg, 10),
				reqRaw("c", 0, 24000, 39, consolidation.Avg, 10),
			},
			[]aggSetting{
				{120, 600, 2, 0, false},
				{600, 600, 2, 0, true},
			},
			// rawInterval, archive, archInterval, outInterval, aggNum
			[]Req{
				reqOut("a", 0, 24000, 39, consolidation.Avg, 10, 2, 600, 1200, 2),
				reqOut("b", 0, 24000, 39, consolidation.Avg, 10, 2, 600, 1200, 2),
				reqOut("c", 0, 24000, 39, consolidation.Avg, 10, 2, 600, 1200, 2),
			},
			nil,
		},
		// now something a bit different. 3 different raw intervals, but same aggregation settings.
		// raw is here best again but all series need to be at a step of 60
		// so runtime consolidation is needed, we'll get 40 points for each metric
		{
			[]Req{
				reqRaw("a", 0, 2400, 100, consolidation.Avg, 10),
				reqRaw("b", 0, 2400, 100, consolidation.Avg, 30),
				reqRaw("c", 0, 2400, 100, consolidation.Avg, 60),
			},
			[]aggSetting{
				{120, 600, 2, 0, true},
				{600, 600, 2, 0, true},
			},
			[]Req{
				reqOut("a", 0, 2400, 100, consolidation.Avg, 10, 0, 10, 60, 6),
				reqOut("b", 0, 2400, 100, consolidation.Avg, 30, 0, 30, 60, 2),
				reqOut("c", 0, 2400, 100, consolidation.Avg, 60, 0, 60, 60, 1),
			},
			nil,
		},

		// Similar to above with 3 different raw intervals, but these raw intervals
		// require a little more calculation to get the minimum interval they all fit into.
		// because the minimum interval that they all fit into (300) is greater then the
		// 120second rollup data, the rollups is a better choice.
		{
			[]Req{
				reqRaw("a", 0, 2400, 100, consolidation.Avg, 10),
				reqRaw("b", 0, 2400, 100, consolidation.Avg, 50),
				reqRaw("c", 0, 2400, 100, consolidation.Avg, 60),
			},
			[]aggSetting{
				{120, 600, 2, 0, true},
				{600, 600, 2, 0, true},
			},
			[]Req{
				reqOut("a", 0, 2400, 100, consolidation.Avg, 10, 1, 120, 120, 1),
				reqOut("b", 0, 2400, 100, consolidation.Avg, 50, 1, 120, 120, 1),
				reqOut("c", 0, 2400, 100, consolidation.Avg, 60, 1, 120, 120, 1),
			},
			nil,
		},
		// again with 3 different raw intervals that have a large common interval.
		// With this test, our common raw interval matches our first rollup. Runtime consolidation is expensive
		// so we preference the rollup data.
		{
			[]Req{
				reqRaw("a", 0, 2400, 100, consolidation.Avg, 10),
				reqRaw("b", 0, 2400, 100, consolidation.Avg, 50),
				reqRaw("c", 0, 2400, 100, consolidation.Avg, 60),
			},
			[]aggSetting{
				{300, 600, 2, 0, true},
				{600, 600, 2, 0, true},
			},
			[]Req{
				reqOut("a", 0, 2400, 100, consolidation.Avg, 10, 1, 300, 300, 1),
				reqOut("b", 0, 2400, 100, consolidation.Avg, 50, 1, 300, 300, 1),
				reqOut("c", 0, 2400, 100, consolidation.Avg, 60, 1, 300, 300, 1),
			},
			nil,
		},
		// same but now the first rollup band is disabled
		// raw 2400/300 -> 8 points
		// agg 2 2400/600 -> 4 points
		// best use raw despite the needed consolidation

		{
			[]Req{
				reqRaw("a", 0, 2400, 100, consolidation.Avg, 10),
				reqRaw("b", 0, 2400, 100, consolidation.Avg, 50),
				reqRaw("c", 0, 2400, 100, consolidation.Avg, 60),
			},
			[]aggSetting{
				{300, 600, 2, 0, false},
				{600, 600, 2, 0, true},
			},
			[]Req{
				reqOut("a", 0, 2400, 100, consolidation.Avg, 10, 0, 10, 300, 30),
				reqOut("b", 0, 2400, 100, consolidation.Avg, 50, 0, 50, 300, 6),
				reqOut("c", 0, 2400, 100, consolidation.Avg, 60, 0, 60, 300, 5),
			},
			nil,
		},
		// again with 3 different raw intervals that have a large common interval.
		// With this test, our common raw interval is less then our first rollup so is selected.
		{
			[]Req{
				reqRaw("a", 0, 2400, 100, consolidation.Avg, 10),
				reqRaw("b", 0, 2400, 100, consolidation.Avg, 50),
				reqRaw("c", 0, 2400, 100, consolidation.Avg, 60),
			},
			[]aggSetting{
				{600, 600, 2, 0, true},
				{1200, 1200, 2, 0, true},
			},
			[]Req{
				reqOut("a", 0, 2400, 100, consolidation.Avg, 10, 0, 10, 300, 30),
				reqOut("b", 0, 2400, 100, consolidation.Avg, 50, 0, 50, 300, 6),
				reqOut("c", 0, 2400, 100, consolidation.Avg, 60, 0, 60, 300, 5),
			},
			nil,
		},
		// let's do a realistic one: request 3h worth of data
		// raw means an alignment at 60s interval so:
		// raw -> 10800/60 -> 180 points
		// clearly this fits well within the max points, and it's the highest res,
		// so it's returned.
		{
			[]Req{
				reqRaw("a", 0, 3600*3, 1000, consolidation.Avg, 10),
				reqRaw("b", 0, 3600*3, 1000, consolidation.Avg, 30),
				reqRaw("c", 0, 3600*3, 1000, consolidation.Avg, 60),
			},
			[]aggSetting{
				{600, 21600, 1, 0, true}, // aggregations stored in 6h chunks
				{7200, 21600, 1, 0, true},
				{21600, 21600, 1, 0, true},
			},
			[]Req{
				reqOut("a", 0, 3600*3, 1000, consolidation.Avg, 10, 0, 10, 60, 6),
				reqOut("b", 0, 3600*3, 1000, consolidation.Avg, 30, 0, 30, 60, 2),
				reqOut("c", 0, 3600*3, 1000, consolidation.Avg, 60, 0, 60, 60, 1),
			},
			nil,
		},
		// same but request 6h worth of data
		// raw 21600/60 -> 360. chosen for same reason
		{
			[]Req{
				reqRaw("a", 0, 3600*6, 1000, consolidation.Avg, 10),
				reqRaw("b", 0, 3600*6, 1000, consolidation.Avg, 30),
				reqRaw("c", 0, 3600*6, 1000, consolidation.Avg, 60),
			},
			[]aggSetting{
				{600, 21600, 1, 0, true}, // aggregations stored in 6h chunks
				{7200, 21600, 1, 0, true},
				{21600, 21600, 1, 0, true},
			},
			[]Req{
				reqOut("a", 0, 3600*6, 1000, consolidation.Avg, 10, 0, 10, 60, 6),
				reqOut("b", 0, 3600*6, 1000, consolidation.Avg, 30, 0, 30, 60, 2),
				reqOut("c", 0, 3600*6, 1000, consolidation.Avg, 60, 0, 60, 60, 1),
			},
			nil,
		},
		// same but request 9h worth of data
		// raw 32400/60 -> 540. chosen for same reason
		{
			[]Req{
				reqRaw("a", 0, 3600*9, 1000, consolidation.Avg, 10),
				reqRaw("b", 0, 3600*9, 1000, consolidation.Avg, 30),
				reqRaw("c", 0, 3600*9, 1000, consolidation.Avg, 60),
			},
			[]aggSetting{
				{600, 21600, 1, 0, true}, // aggregations stored in 6h chunks
				{7200, 21600, 1, 0, true},
				{21600, 21600, 1, 0, true},
			},
			[]Req{
				reqOut("a", 0, 3600*9, 1000, consolidation.Avg, 10, 0, 10, 60, 6),
				reqOut("b", 0, 3600*9, 1000, consolidation.Avg, 30, 0, 30, 60, 2),
				reqOut("c", 0, 3600*9, 1000, consolidation.Avg, 60, 0, 60, 60, 1),
			},
			nil,
		},
		// same but request 24h worth of data
		// raw 86400/60 -> 1440
		// agg1 86400/600 -> 144 points -> best choice
		{
			[]Req{
				reqRaw("a", 0, 3600*24, 1000, consolidation.Avg, 10),
				reqRaw("b", 0, 3600*24, 1000, consolidation.Avg, 30),
				reqRaw("c", 0, 3600*24, 1000, consolidation.Avg, 60),
			},
			[]aggSetting{
				{600, 21600, 1, 0, true}, // aggregations stored in 6h chunks
				{7200, 21600, 1, 0, true},
				{21600, 21600, 1, 0, true},
			},
			[]Req{
				reqOut("a", 0, 3600*24, 1000, consolidation.Avg, 10, 1, 600, 600, 1),
				reqOut("b", 0, 3600*24, 1000, consolidation.Avg, 30, 1, 600, 600, 1),
				reqOut("c", 0, 3600*24, 1000, consolidation.Avg, 60, 1, 600, 600, 1),
			},
			nil,
		},
		// same but now let's request 2 weeks worth of data.
		// not using raw is a no brainer.
		// agg1 3600*24*7 / 600 = 1008 points, which is too many, so must also do runtime consolidation and bring it back to 504
		// agg2 3600*24*7 / 7200 = 84 points -> too far below maxdatapoints, better to do agg1 with runtime consol
		{
			[]Req{
				reqRaw("a", 0, 3600*24*7, 1000, consolidation.Avg, 10),
				reqRaw("b", 0, 3600*24*7, 1000, consolidation.Avg, 30),
				reqRaw("c", 0, 3600*24*7, 1000, consolidation.Avg, 60),
			},
			[]aggSetting{
				{600, 21600, 1, 0, true}, // aggregations stored in 6h chunks
				{7200, 21600, 1, 0, true},
				{21600, 21600, 1, 0, true},
			},
			[]Req{
				reqOut("a", 0, 3600*24*7, 1000, consolidation.Avg, 10, 1, 600, 1200, 2),
				reqOut("b", 0, 3600*24*7, 1000, consolidation.Avg, 30, 1, 600, 1200, 2),
				reqOut("c", 0, 3600*24*7, 1000, consolidation.Avg, 60, 1, 600, 1200, 2),
			},
			nil,
		},
		// let's request 1 year of data
		// raw 3600*24*365/60 -> 525600
		// agg1 3600*24*365/600 -> 52560
		// agg2 3600*24*365/7200 -> 4380
		// agg3 3600*24*365/21600 -> 1460
		// clearly agg3 is the best, and we have to runtime consolidate wih aggNum 2
		{
			[]Req{
				reqRaw("a", 0, 3600*24*365, 1000, consolidation.Avg, 10),
				reqRaw("b", 0, 3600*24*365, 1000, consolidation.Avg, 30),
				reqRaw("c", 0, 3600*24*365, 1000, consolidation.Avg, 60),
			},
			[]aggSetting{
<<<<<<< HEAD
				{600, 21600, 1, 0}, // aggregations stored in 6h chunks
				{7200, 21600, 1, 0},
				{21600, 21600, 1, 0},
=======
				{600, 21600, 1, 0, true}, // aggregations stored in 6h chunks
				{7200, 21600, 1, 0, true},
				{21600, 21600, 1, 0, true},
>>>>>>> 1fc42ecd
			},
			[]Req{
				reqOut("a", 0, 3600*24*365, 1000, consolidation.Avg, 10, 3, 21600, 43200, 2),
				reqOut("b", 0, 3600*24*365, 1000, consolidation.Avg, 30, 3, 21600, 43200, 2),
				reqOut("c", 0, 3600*24*365, 1000, consolidation.Avg, 60, 3, 21600, 43200, 2),
			},
			nil,
		},
<<<<<<< HEAD

		// now let's request 1 year of data again, but without actually having any aggregation bands (wowa don't do this)
		// raw 3600*24*365/60 -> 525600
		// we need an aggNum of 526 to keep this under 1000 points
=======
		// ditto but disable agg3
		// so we have to use agg2 with aggNum of 5
>>>>>>> 1fc42ecd
		{
			[]Req{
				reqRaw("a", 0, 3600*24*365, 1000, consolidation.Avg, 10),
				reqRaw("b", 0, 3600*24*365, 1000, consolidation.Avg, 30),
				reqRaw("c", 0, 3600*24*365, 1000, consolidation.Avg, 60),
			},
<<<<<<< HEAD
			[]aggSetting{},
			[]Req{
				reqOut("a", 0, 3600*24*365, 1000, consolidation.Avg, 10, 0, 10, 31560, 526*6),
				reqOut("b", 0, 3600*24*365, 1000, consolidation.Avg, 30, 0, 30, 31560, 526*2),
				reqOut("c", 0, 3600*24*365, 1000, consolidation.Avg, 60, 0, 60, 31560, 526),
			},
			nil,
		},
		// same thing but if the metrics have the same resolution
=======
			[]aggSetting{
				{600, 21600, 1, 0, true}, // aggregations stored in 6h chunks
				{7200, 21600, 1, 0, true},
				{21600, 21600, 1, 0, false},
			},
			[]Req{
				reqOut("a", 0, 3600*24*365, 1000, consolidation.Avg, 10, 2, 7200, 36000, 5),
				reqOut("b", 0, 3600*24*365, 1000, consolidation.Avg, 30, 2, 7200, 36000, 5),
				reqOut("c", 0, 3600*24*365, 1000, consolidation.Avg, 60, 2, 7200, 36000, 5),
			},
			nil,
		},
		// now let's request 1 year of data again, but without actually having any aggregation bands (wowa don't do this)
>>>>>>> 1fc42ecd
		// raw 3600*24*365/60 -> 525600
		// we need an aggNum of 526 to keep this under 1000 points
		{
			[]Req{
<<<<<<< HEAD
				reqRaw("a", 0, 3600*24*365, 1000, consolidation.Avg, 30),
				reqRaw("b", 0, 3600*24*365, 1000, consolidation.Avg, 30),
				reqRaw("c", 0, 3600*24*365, 1000, consolidation.Avg, 30),
			},
			[]aggSetting{},
			[]Req{
				reqOut("a", 0, 3600*24*365, 1000, consolidation.Avg, 30, 0, 30, 31560, 526*2),
				reqOut("b", 0, 3600*24*365, 1000, consolidation.Avg, 30, 0, 30, 31560, 526*2),
				reqOut("c", 0, 3600*24*365, 1000, consolidation.Avg, 30, 0, 30, 31560, 526*2),
=======
				reqRaw("a", 0, 3600*24*365, 1000, consolidation.Avg, 10),
				reqRaw("b", 0, 3600*24*365, 1000, consolidation.Avg, 30),
				reqRaw("c", 0, 3600*24*365, 1000, consolidation.Avg, 60),
			},
			[]aggSetting{},
			[]Req{
				reqOut("a", 0, 3600*24*365, 1000, consolidation.Avg, 10, 0, 10, 31560, 526*6),
				reqOut("b", 0, 3600*24*365, 1000, consolidation.Avg, 30, 0, 30, 31560, 526*2),
				reqOut("c", 0, 3600*24*365, 1000, consolidation.Avg, 60, 0, 60, 31560, 526),
>>>>>>> 1fc42ecd
			},
			nil,
		},
	}
	for i, ac := range input {
		out, err := alignRequests(ac.reqs, ac.aggSettings)
		if err != ac.outErr {
			t.Errorf("different err value for testcase %d  expected: %v, got: %v", i, ac.outErr, err)
		}
		if len(out) != len(ac.outReqs) {
			t.Errorf("different amount of requests for testcase %d  expected: %v, got: %v", i, len(ac.outReqs), len(out))
		} else {
			for r, exp := range ac.outReqs {
				if exp != out[r] {
					t.Errorf("testcase %d, request %d:\nexpected: %v\n     got: %v", i, r, exp.DebugString(), out[r].DebugString())
				}
			}
		}
	}
}

var result []Req

func BenchmarkAlignRequests(b *testing.B) {
	var res []Req
	reqs := []Req{
		reqRaw("a", 0, 3600*24*7, 1000, consolidation.Avg, 10),
		reqRaw("b", 0, 3600*24*7, 1000, consolidation.Avg, 30),
		reqRaw("c", 0, 3600*24*7, 1000, consolidation.Avg, 60),
	}
	aggSettings := []aggSetting{
		{600, 21600, 1, 0, true},
		{7200, 21600, 1, 0, true},
		{21600, 21600, 1, 0, true},
	}

	for n := 0; n < b.N; n++ {
		res, _ = alignRequests(reqs, aggSettings)
	}
	result = res
}<|MERGE_RESOLUTION|>--- conflicted
+++ resolved
@@ -698,15 +698,9 @@
 				reqRaw("c", 0, 3600*24*365, 1000, consolidation.Avg, 60),
 			},
 			[]aggSetting{
-<<<<<<< HEAD
-				{600, 21600, 1, 0}, // aggregations stored in 6h chunks
-				{7200, 21600, 1, 0},
-				{21600, 21600, 1, 0},
-=======
 				{600, 21600, 1, 0, true}, // aggregations stored in 6h chunks
 				{7200, 21600, 1, 0, true},
 				{21600, 21600, 1, 0, true},
->>>>>>> 1fc42ecd
 			},
 			[]Req{
 				reqOut("a", 0, 3600*24*365, 1000, consolidation.Avg, 10, 3, 21600, 43200, 2),
@@ -715,22 +709,35 @@
 			},
 			nil,
 		},
-<<<<<<< HEAD
-
+		// ditto but disable agg3
+		// so we have to use agg2 with aggNum of 5
+		{
+			[]Req{
+				reqRaw("a", 0, 3600*24*365, 1000, consolidation.Avg, 10),
+				reqRaw("b", 0, 3600*24*365, 1000, consolidation.Avg, 30),
+				reqRaw("c", 0, 3600*24*365, 1000, consolidation.Avg, 60),
+			},
+			[]aggSetting{
+				{600, 21600, 1, 0, true}, // aggregations stored in 6h chunks
+				{7200, 21600, 1, 0, true},
+				{21600, 21600, 1, 0, false},
+			},
+			[]Req{
+				reqOut("a", 0, 3600*24*365, 1000, consolidation.Avg, 10, 2, 7200, 36000, 5),
+				reqOut("b", 0, 3600*24*365, 1000, consolidation.Avg, 30, 2, 7200, 36000, 5),
+				reqOut("c", 0, 3600*24*365, 1000, consolidation.Avg, 60, 2, 7200, 36000, 5),
+			},
+			nil,
+		},
 		// now let's request 1 year of data again, but without actually having any aggregation bands (wowa don't do this)
 		// raw 3600*24*365/60 -> 525600
 		// we need an aggNum of 526 to keep this under 1000 points
-=======
-		// ditto but disable agg3
-		// so we have to use agg2 with aggNum of 5
->>>>>>> 1fc42ecd
 		{
 			[]Req{
 				reqRaw("a", 0, 3600*24*365, 1000, consolidation.Avg, 10),
 				reqRaw("b", 0, 3600*24*365, 1000, consolidation.Avg, 30),
 				reqRaw("c", 0, 3600*24*365, 1000, consolidation.Avg, 60),
 			},
-<<<<<<< HEAD
 			[]aggSetting{},
 			[]Req{
 				reqOut("a", 0, 3600*24*365, 1000, consolidation.Avg, 10, 0, 10, 31560, 526*6),
@@ -740,26 +747,10 @@
 			nil,
 		},
 		// same thing but if the metrics have the same resolution
-=======
-			[]aggSetting{
-				{600, 21600, 1, 0, true}, // aggregations stored in 6h chunks
-				{7200, 21600, 1, 0, true},
-				{21600, 21600, 1, 0, false},
-			},
-			[]Req{
-				reqOut("a", 0, 3600*24*365, 1000, consolidation.Avg, 10, 2, 7200, 36000, 5),
-				reqOut("b", 0, 3600*24*365, 1000, consolidation.Avg, 30, 2, 7200, 36000, 5),
-				reqOut("c", 0, 3600*24*365, 1000, consolidation.Avg, 60, 2, 7200, 36000, 5),
-			},
-			nil,
-		},
-		// now let's request 1 year of data again, but without actually having any aggregation bands (wowa don't do this)
->>>>>>> 1fc42ecd
 		// raw 3600*24*365/60 -> 525600
 		// we need an aggNum of 526 to keep this under 1000 points
 		{
 			[]Req{
-<<<<<<< HEAD
 				reqRaw("a", 0, 3600*24*365, 1000, consolidation.Avg, 30),
 				reqRaw("b", 0, 3600*24*365, 1000, consolidation.Avg, 30),
 				reqRaw("c", 0, 3600*24*365, 1000, consolidation.Avg, 30),
@@ -769,17 +760,6 @@
 				reqOut("a", 0, 3600*24*365, 1000, consolidation.Avg, 30, 0, 30, 31560, 526*2),
 				reqOut("b", 0, 3600*24*365, 1000, consolidation.Avg, 30, 0, 30, 31560, 526*2),
 				reqOut("c", 0, 3600*24*365, 1000, consolidation.Avg, 30, 0, 30, 31560, 526*2),
-=======
-				reqRaw("a", 0, 3600*24*365, 1000, consolidation.Avg, 10),
-				reqRaw("b", 0, 3600*24*365, 1000, consolidation.Avg, 30),
-				reqRaw("c", 0, 3600*24*365, 1000, consolidation.Avg, 60),
-			},
-			[]aggSetting{},
-			[]Req{
-				reqOut("a", 0, 3600*24*365, 1000, consolidation.Avg, 10, 0, 10, 31560, 526*6),
-				reqOut("b", 0, 3600*24*365, 1000, consolidation.Avg, 30, 0, 30, 31560, 526*2),
-				reqOut("c", 0, 3600*24*365, 1000, consolidation.Avg, 60, 0, 60, 31560, 526),
->>>>>>> 1fc42ecd
 			},
 			nil,
 		},
